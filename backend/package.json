--- conflicted
+++ resolved
@@ -15,10 +15,7 @@
 	"license": "ISC",
 	"devDependencies": {
 		"@types/bcrypt": "^5.0.2",
-<<<<<<< HEAD
 		"@types/cookie-parser": "^1.4.8",
-=======
->>>>>>> 7dd47923
 		"@types/cors": "^2.8.17",
 		"@types/express": "^5.0.0",
 		"@types/jsonwebtoken": "^9.0.9",
@@ -30,23 +27,14 @@
 	},
 	"dependencies": {
 		"bcrypt": "^5.1.1",
-<<<<<<< HEAD
 		"cookie-parser": "^1.4.7",
-		"cors": "^2.8.5",
-		"dotenv": "^16.4.7",
-		"express": "^4.21.2",
-		"jsonwebtoken": "^9.0.2",
-		"mongodb": "^6.14.2",
-		"mongoose": "^8.12.1",
-		"socket.io": "^4.8.1"
-=======
 		"cors": "^2.8.5",
 		"dotenv": "^16.4.7",
 		"express": "^4.21.2",
 		"express-validator": "^7.2.1",
 		"jsonwebtoken": "^9.0.2",
 		"mongodb": "^6.14.2",
-		"mongoose": "^8.12.1"
->>>>>>> 7dd47923
+		"mongoose": "^8.12.1",
+		"socket.io": "^4.8.1"
 	}
 }