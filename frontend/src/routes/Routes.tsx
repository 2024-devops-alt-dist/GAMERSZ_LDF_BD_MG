import { Route, Routes } from "react-router-dom";

<<<<<<< HEAD
import LoginPage from '../pages/Login';
import Homepage from '../pages/Homepage';
import React from 'react';
import SignupPage from '../pages/Signup';

const Router: React.FC = () => {
  return (
    <Routes>
      <Route path="/register" element={<SignupPage />} />
      <Route path="/" element={<Homepage />} />
      <Route path="/login" element={<LoginPage />} />
    </Routes>
  );
=======
import LoginPage from "../pages/Login";
import Homepage from "../pages/Homepage";
import ChatroomPage from "../pages/ChatroomPage";
import React from "react";

const Router: React.FC = () => {
	return (
		<Routes>
			<Route
				path="/"
				element={<Homepage />}
			/>
			<Route
				path="/login"
				element={<LoginPage />}
			/>
			<Route
				path="/chatrooms/:id"
				element={<ChatroomPage />}
			/>
			{/* Add a redirect from the old path to maintain compatibility */}
			<Route
				path="/chatroom/:id"
				element={<ChatroomPage />}
			/>
		</Routes>
	);
>>>>>>> 690af67e
};

export default Router;<|MERGE_RESOLUTION|>--- conflicted
+++ resolved
@@ -1,28 +1,19 @@
 import { Route, Routes } from "react-router-dom";
 
-<<<<<<< HEAD
-import LoginPage from '../pages/Login';
-import Homepage from '../pages/Homepage';
-import React from 'react';
-import SignupPage from '../pages/Signup';
 
-const Router: React.FC = () => {
-  return (
-    <Routes>
-      <Route path="/register" element={<SignupPage />} />
-      <Route path="/" element={<Homepage />} />
-      <Route path="/login" element={<LoginPage />} />
-    </Routes>
-  );
-=======
 import LoginPage from "../pages/Login";
 import Homepage from "../pages/Homepage";
 import ChatroomPage from "../pages/ChatroomPage";
+import SignupPage from '../pages/Signup';
 import React from "react";
 
 const Router: React.FC = () => {
 	return (
 		<Routes>
+      <Route
+				path="/register"
+				element={<SignupPage />}
+			/>
 			<Route
 				path="/"
 				element={<Homepage />}
@@ -42,7 +33,6 @@
 			/>
 		</Routes>
 	);
->>>>>>> 690af67e
 };
 
 export default Router;