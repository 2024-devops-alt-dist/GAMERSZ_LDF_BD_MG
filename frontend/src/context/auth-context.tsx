--- conflicted
+++ resolved
@@ -1,28 +1,11 @@
-<<<<<<< HEAD
-import React, {
-	createContext,
-	useState,
-	useContext,
-	ReactNode,
-} from "react";
+import { createContext } from "react";
 
-interface User {
-	_id: string;
+export interface User {
 	email: string;
 	username: string;
 	role: string;
 	status: string;
 	photoUrl: string;
-=======
-import { createContext } from 'react';
-
-export interface User {
-  email: string;
-  username: string;
-  role: string;
-  status: string;
-  photoUrl: string;
->>>>>>> 2da05de2
 }
 interface AuthContextType {
 	user: User | null;
@@ -31,47 +14,6 @@
 	logout: () => void;
 }
 
-<<<<<<< HEAD
-const AuthContext = createContext<AuthContextType | undefined>(
+export const AuthContext = createContext<AuthContextType | undefined>(
 	undefined
-);
-
-// eslint-disable-next-line react-refresh/only-export-components
-export const useAuth = () => {
-	const context = useContext(AuthContext);
-	if (!context) {
-		throw new Error("useAuth must be used within an AuthProvider");
-	}
-	return context;
-};
-
-interface AuthProviderProps {
-	children: ReactNode;
-}
-
-export const AuthProvider: React.FC<AuthProviderProps> = ({
-	children,
-}) => {
-	const [user, setUser] = useState<User | null>(null);
-
-	const login = (user: User) => {
-		setUser(user);
-	};
-
-	const logout = () => {
-		setUser(null);
-	};
-
-	return (
-		<AuthContext.Provider
-			value={{ user, isAuthenticated: !!user, login, logout }}
-		>
-			{children}
-		</AuthContext.Provider>
-	);
-};
-=======
-export const AuthContext = createContext<AuthContextType | undefined>(
-  undefined
-);
->>>>>>> 2da05de2
+);